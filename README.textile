--- conflicted
+++ resolved
@@ -26,16 +26,10 @@
     set opts [lrange $args 0 end-2]
     lassign [lrange $args end-1 end] host port
     # Establish connection with SOCKS 5
-<<<<<<< HEAD
     set sock [::socks5::connect {*}$opts $host $port]
-    # Enable SSL on open socket
-    ::tls::import $sock
-=======
-    set sock [::socks5::connect $host $port]
     # Enable SSL on open socket (make sure we're using tls rather
     # than ssl3)
     ::tls::import $sock -tls1 1
->>>>>>> 7e3ae14d
     return $sock
 }
 
